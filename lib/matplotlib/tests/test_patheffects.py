from __future__ import (absolute_import, division, print_function,
                        unicode_literals)

import numpy as np
import pytest

from matplotlib.testing.decorators import image_comparison
import matplotlib.pyplot as plt
import matplotlib.patheffects as path_effects


@image_comparison(baseline_images=['patheffect1'], remove_text=True)
def test_patheffect1():
    ax1 = plt.subplot(111)
    ax1.imshow([[1, 2], [2, 3]])
    txt = ax1.annotate("test", (1., 1.), (0., 0),
                       arrowprops=dict(arrowstyle="->",
                                       connectionstyle="angle3", lw=2),
                       size=20, ha="center",
                       path_effects=[path_effects.withStroke(linewidth=3,
                                                             foreground="w")])
    txt.arrow_patch.set_path_effects([path_effects.Stroke(linewidth=5,
                                                          foreground="w"),
                                      path_effects.Normal()])

    ax1.grid(True, linestyle="-")

    pe = [path_effects.withStroke(linewidth=3, foreground="w")]
    for l in ax1.get_xgridlines() + ax1.get_ygridlines():
        l.set_path_effects(pe)


@image_comparison(baseline_images=['patheffect2'], remove_text=True)
def test_patheffect2():

    ax2 = plt.subplot(111)
    arr = np.arange(25).reshape((5, 5))
    ax2.imshow(arr)
    cntr = ax2.contour(arr, colors="k")

    plt.setp(cntr.collections,
             path_effects=[path_effects.withStroke(linewidth=3,
                                                   foreground="w")])

    clbls = ax2.clabel(cntr, fmt="%2.0f", use_clabeltext=True)
    plt.setp(clbls,
             path_effects=[path_effects.withStroke(linewidth=3,
                                                   foreground="w")])


@image_comparison(baseline_images=['patheffect3'])
def test_patheffect3():
    p1, = plt.plot([1, 3, 5, 4, 3], 'o-b', lw=4)
    p1.set_path_effects([path_effects.SimpleLineShadow(),
                         path_effects.Normal()])
    plt.title(r'testing$^{123}$',
        path_effects=[path_effects.withStroke(linewidth=1, foreground="r")])
    leg = plt.legend([p1], [r'Line 1$^2$'], fancybox=True, loc=2)
    leg.legendPatch.set_path_effects([path_effects.withSimplePatchShadow()])

    text = plt.text(2, 3, 'Drop test', color='white',
                    bbox={'boxstyle': 'circle,pad=0.1', 'color': 'red'})
    pe = [path_effects.Stroke(linewidth=3.75, foreground='k'),
          path_effects.withSimplePatchShadow((6, -3), shadow_rgbFace='blue')]
    text.set_path_effects(pe)
    text.get_bbox_patch().set_path_effects(pe)

    pe = [path_effects.PathPatchEffect(offset=(4, -4), hatch='xxxx',
                                       facecolor='gray'),
          path_effects.PathPatchEffect(edgecolor='white', facecolor='black',
                                       lw=1.1)]

    t = plt.gcf().text(0.02, 0.1, 'Hatch shadow', fontsize=75, weight=1000,
                       va='center')
    t.set_path_effects(pe)


<<<<<<< HEAD
@pytest.mark.xfail
=======
@image_comparison(baseline_images=['stroked_text'], extensions=['png'])
def test_patheffects_stroked_text():
    text_chunks = [
        'A B C D E F G H I J K L',
        'M N O P Q R S T U V W',
        'X Y Z a b c d e f g h i j',
        'k l m n o p q r s t u v',
        'w x y z 0123456789',
        r"!@#$%^&*()-=_+[]\;'",
        ',./{}|:"<>?'
    ]
    font_size = 50

    ax = plt.axes([0, 0, 1, 1])
    for i, chunk in enumerate(text_chunks):
        text = ax.text(x=0.01, y=(0.9 - i * 0.13), s=chunk,
                       fontdict={'ha': 'left', 'va': 'center',
                                 'size': font_size, 'color': 'white'})

        text.set_path_effects([path_effects.Stroke(linewidth=font_size / 10,
                                                   foreground='black'),
                               path_effects.Normal()])

    ax.set_xlim(0, 1)
    ax.set_ylim(0, 1)
    ax.axis('off')


@cleanup
@knownfailureif(True)
>>>>>>> 4d4f8d3f
def test_PathEffect_points_to_pixels():
    fig = plt.figure(dpi=150)
    p1, = plt.plot(range(10))
    p1.set_path_effects([path_effects.SimpleLineShadow(),
                         path_effects.Normal()])

    renderer = fig.canvas.get_renderer()
    pe_renderer = path_effects.SimpleLineShadow().get_proxy_renderer(renderer)

    assert isinstance(pe_renderer, path_effects.PathEffectRenderer), (
                'Expected a PathEffectRendere instance, got '
                'a {0} instance.'.format(type(pe_renderer)))

    # Confirm that using a path effects renderer maintains point sizes
    # appropriately. Otherwise rendered font would be the wrong size.
    assert renderer.points_to_pixels(15) == pe_renderer.points_to_pixels(15)


def test_SimplePatchShadow_offset():
    pe = path_effects.SimplePatchShadow(offset=(4, 5))
    assert pe._offset == (4, 5)


@image_comparison(baseline_images=['collection'], tol=0.015)
def test_collection():
    x, y = np.meshgrid(np.linspace(0, 10, 150), np.linspace(-5, 5, 100))
    data = np.sin(x) + np.cos(y)
    cs = plt.contour(data)
    pe = [path_effects.PathPatchEffect(edgecolor='black', facecolor='none',
                                       linewidth=12),
          path_effects.Stroke(linewidth=5)]

    for collection in cs.collections:
        collection.set_path_effects(pe)

    for text in plt.clabel(cs, colors='white'):
        text.set_path_effects([path_effects.withStroke(foreground='k',
                                                       linewidth=3)])
        text.set_bbox({'boxstyle': 'sawtooth', 'facecolor': 'none',
                       'edgecolor': 'blue'})<|MERGE_RESOLUTION|>--- conflicted
+++ resolved
@@ -75,9 +75,6 @@
     t.set_path_effects(pe)
 
 
-<<<<<<< HEAD
-@pytest.mark.xfail
-=======
 @image_comparison(baseline_images=['stroked_text'], extensions=['png'])
 def test_patheffects_stroked_text():
     text_chunks = [
@@ -106,9 +103,7 @@
     ax.axis('off')
 
 
-@cleanup
-@knownfailureif(True)
->>>>>>> 4d4f8d3f
+@pytest.mark.xfail
 def test_PathEffect_points_to_pixels():
     fig = plt.figure(dpi=150)
     p1, = plt.plot(range(10))
