--- conflicted
+++ resolved
@@ -341,11 +341,7 @@
                                  [gdk.MOD1_MASK, 'alt'],
                                  [gdk.CONTROL_MASK, 'ctrl'], ):
             if event.state & key_mask:
-<<<<<<< HEAD
-                key = '%s+%s' % (prefix, key)
-=======
                 key = '{0}+{1}'.format(prefix, key)
->>>>>>> 422712d7
 
         return key
 
