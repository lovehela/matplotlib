--- conflicted
+++ resolved
@@ -3,12 +3,8 @@
 operations.
 
 """
-<<<<<<< HEAD
-from __future__ import absolute_import, division, print_function, unicode_literals
-=======
 from __future__ import (absolute_import, division, print_function,
                         unicode_literals)
->>>>>>> d5f98765
 
 import six
 
@@ -1317,12 +1313,8 @@
     is MxNx3.  For RGBA images the return value is MxNx4
     """
     def toarray(im, dtype=np.uint8):
-<<<<<<< HEAD
-        """Teturn a 1D array of dtype."""
-=======
         """Return a 1D array of dtype."""
         # Pillow wants us to use "tobytes"
->>>>>>> d5f98765
         if hasattr(im, 'tobytes'):
             x_str = im.tobytes('raw', im.mode)
         else:
