#!/usr/bin/env python

# embedding_in_qt4.py --- Simple Qt4 application embedding matplotlib canvases
#
# Copyright (C) 2005 Florent Rougon
#               2006 Darren Dale
#
# This file is an example program for matplotlib. It may be used and
# modified with no restriction; raw copies as well as modified versions
# may be distributed without limitation.

from __future__ import unicode_literals
import sys, os, random
from PyQt4 import QtGui, QtCore

from numpy import arange, sin, pi
from matplotlib.backends.backend_qt4agg import FigureCanvasQTAgg as FigureCanvas
from matplotlib.figure import Figure

progname = os.path.basename(sys.argv[0])
progversion = "0.1"


class MyMplCanvas(FigureCanvas):
    """Ultimately, this is a QWidget (as well as a FigureCanvasAgg, etc.)."""
    def __init__(self, parent=None, width=5, height=4, dpi=100):
        fig = Figure(figsize=(width, height), dpi=dpi)
        self.axes = fig.add_subplot(111)
        # We want the axes cleared every time plot() is called
        self.axes.hold(False)

        self.compute_initial_figure()

        #
        FigureCanvas.__init__(self, fig)
        self.setParent(parent)

        FigureCanvas.setSizePolicy(self,
                                   QtGui.QSizePolicy.Expanding,
                                   QtGui.QSizePolicy.Expanding)
        FigureCanvas.updateGeometry(self)

    def compute_initial_figure(self):
        pass


class MyStaticMplCanvas(MyMplCanvas):
    """Simple canvas with a sine plot."""
    def compute_initial_figure(self):
        t = arange(0.0, 3.0, 0.01)
        s = sin(2*pi*t)
        self.axes.plot(t, s)


class MyDynamicMplCanvas(MyMplCanvas):
    """A canvas that updates itself every second with a new plot."""
    def __init__(self, *args, **kwargs):
        MyMplCanvas.__init__(self, *args, **kwargs)
        timer = QtCore.QTimer(self)
        QtCore.QObject.connect(timer, QtCore.SIGNAL("timeout()"), self.update_figure)
        timer.start(1000)

    def compute_initial_figure(self):
         self.axes.plot([0, 1, 2, 3], [1, 2, 0, 4], 'r')

    def update_figure(self):
        # Build a list of 4 random integers between 0 and 10 (both inclusive)
        l = [ random.randint(0, 10) for i in range(4) ]

        self.axes.plot([0, 1, 2, 3], l, 'r')
        self.draw()


class ApplicationWindow(QtGui.QMainWindow):
    def __init__(self):
        QtGui.QMainWindow.__init__(self)
        self.setAttribute(QtCore.Qt.WA_DeleteOnClose)
        self.setWindowTitle("application main window")

        self.file_menu = QtGui.QMenu('&File', self)
        self.file_menu.addAction('&Quit', self.fileQuit,
                                 QtCore.Qt.CTRL + QtCore.Qt.Key_Q)
        self.menuBar().addMenu(self.file_menu)

        self.help_menu = QtGui.QMenu('&Help', self)
        self.menuBar().addSeparator()
        self.menuBar().addMenu(self.help_menu)

        self.help_menu.addAction('&About', self.about)

        self.main_widget = QtGui.QWidget(self)

        l = QtGui.QVBoxLayout(self.main_widget)
        sc = MyStaticMplCanvas(self.main_widget, width=5, height=4, dpi=100)
        dc = MyDynamicMplCanvas(self.main_widget, width=5, height=4, dpi=100)
        l.addWidget(sc)
        l.addWidget(dc)

        self.main_widget.setFocus()
        self.setCentralWidget(self.main_widget)

        self.statusBar().showMessage("All hail matplotlib!", 2000)

    def fileQuit(self):
        self.close()

    def closeEvent(self, ce):
        self.fileQuit()

    def about(self):
<<<<<<< HEAD
        QtGui.QMessageBox.about(self, "About",
"""embedding_in_qt4.py example
Copyright 2005 Florent Rougon, 2006 Darren Dale
=======
        QtGui.QMessageBox.about(self, "About %s" % progname,
"""%(prog)s version %(version)s
Copyright \N{COPYRIGHT SIGN} 2005 Florent Rougon, 2006 Darren Dale
>>>>>>> 0bb0ecb6

This program is a simple example of a Qt4 application embedding matplotlib
canvases.

It may be used and modified with no restriction; raw copies as well as
modified versions may be distributed without limitation."""
)


qApp = QtGui.QApplication(sys.argv)

aw = ApplicationWindow()
aw.setWindowTitle("%s" % progname)
aw.show()
sys.exit(qApp.exec_())
#qApp.exec_()<|MERGE_RESOLUTION|>--- conflicted
+++ resolved
@@ -108,15 +108,9 @@
         self.fileQuit()
 
     def about(self):
-<<<<<<< HEAD
         QtGui.QMessageBox.about(self, "About",
 """embedding_in_qt4.py example
 Copyright 2005 Florent Rougon, 2006 Darren Dale
-=======
-        QtGui.QMessageBox.about(self, "About %s" % progname,
-"""%(prog)s version %(version)s
-Copyright \N{COPYRIGHT SIGN} 2005 Florent Rougon, 2006 Darren Dale
->>>>>>> 0bb0ecb6
 
 This program is a simple example of a Qt4 application embedding matplotlib
 canvases.
